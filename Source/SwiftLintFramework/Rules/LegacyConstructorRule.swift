--- conflicted
+++ resolved
@@ -137,27 +137,18 @@
 
         let matches = patterns.map({ pattern, template in
             file.matchPattern(pattern)
-<<<<<<< HEAD
+                .filter { !file.ruleEnabledViolatingRanges([$0.0], forRule: self).isEmpty }
                 .filter { $0.1.first == .identifier }
                 .map { ($0.0, pattern, template) }
         }).joined().sorted { $0.0.location > $1.0.location } // reversed
+        if matches.isEmpty { return [] }
 
         for (range, pattern, template) in matches {
             contents = regex(pattern).stringByReplacingMatches(in: contents,
-=======
-                .filter { !file.ruleEnabledViolatingRanges([$0.0], forRule: self).isEmpty }
-                .filter { $0.1.first == .Identifier }
-                .map { ($0.0, pattern, template) }
-        }).flatten().sort { $0.0.location > $1.0.location } // reversed
-        if matches.isEmpty { return [] }
-
-        for (range, pattern, template) in matches {
-            let location = Location(file: file, characterOffset: range.location)
-            contents = regex(pattern).stringByReplacingMatchesInString(contents,
->>>>>>> 2246bb92
                                                                        options: [],
                                                                        range: range,
                                                                        withTemplate: template)
+            let location = Location(file: file, characterOffset: range.location)
             corrections.append(Correction(ruleDescription: description, location: location))
         }
 
